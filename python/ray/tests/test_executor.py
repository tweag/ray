import os
import ray
import sys
import pytest
from ray.util.executor.ray_executor import RayExecutor
import time
from concurrent.futures._base import TimeoutError

#---------------------------------------------------------------------------------------------------- 
# parameter tests
#---------------------------------------------------------------------------------------------------- 

def test_remote_function_runs_on_local_instance():
    with RayExecutor() as ex:
        result = ex.submit(lambda x: len([i for i in range(x)]), 100).result()
        assert result == 100

def test_remote_function_runs_on_local_instance_with_map():
    with RayExecutor() as ex:
        futures_iter = ex.map(lambda x: len([i for i in range(x)]), [100, 100, 100])
        for result in futures_iter:
            assert result == 100

def test_remote_function_runs_on_specified_instance(call_ray_start):
    with RayExecutor(address=call_ray_start) as ex:
        result = ex.submit(lambda x: len([i for i in range(x)]), 100).result()
        assert result == 100
        assert ex.context.address_info['address'] == call_ray_start

def test_remote_function_runs_on_specified_instance_with_map(call_ray_start):
    with RayExecutor(address=call_ray_start) as ex:
        futures_iter = ex.map(lambda x: len([i for i in range(x)]), [100, 100, 100])
        for result in futures_iter:
            assert result == 100
        assert ex.context.address_info['address'] == call_ray_start

<<<<<<< HEAD
def test_remote_actor_runs_on_local_instance_with_map_chunks():
    a = ActorTest0.options(name="A", get_if_exists=True).remote("A")
    with RayExecutor() as ex:
        futures_iter = ex.map_actor_function(a.actor_function,
                                             list(range(1000)),
                                             chunksize=100)
    for idx, result in enumerate(futures_iter):
        assert result == f"A-Actor-{idx}"
=======
def test_map_times_out():
    with RayExecutor() as ex:
        i0 = ex.map(lambda x: time.sleep(x), [2])
        i0.__next__()
        i1 = ex.map(lambda x: time.sleep(x), [2], timeout=1)
        with pytest.raises(TimeoutError):
            i1.__next__()

#---------------------------------------------------------------------------------------------------- 
# basic Actor tests
#---------------------------------------------------------------------------------------------------- 
>>>>>>> 5eb2dd7b


@ray.remote
class ActorTest0:
    def __init__(self, name):
        self.name = name

    def actor_function(self, arg):
        return f"{self.name}-Actor-{arg}"

@ray.remote
class ActorTest1:
    def __init__(self, name):
        self.name = name

    def actor_function(self, arg0, arg1, arg2, extra=None):
        return f"{self.name}-Actor-{arg0}-{arg1}-{arg2}-{extra}"

@ray.remote
class ActorTest2:
    def __init__(self):
        self.value = 0

    def actor_function(self, i):
        self.value += i
        return self.value


def test_remote_actor_on_local_instance():
    a = ActorTest0.options(name="A", get_if_exists=True).remote("A")
    with RayExecutor() as ex:
        name = ex.submit_actor_function(a.actor_function, 0)
        result = name.result()
        assert result == "A-Actor-0"

def test_remote_actor_runs_on_local_instance_with_map():
    a = ActorTest0.options(name="A", get_if_exists=True).remote("A")
    with RayExecutor() as ex:
        futures_iter = ex.map_actor_function(a.actor_function, [0, 0, 0])
        for result in futures_iter:
            assert result == "A-Actor-0"

def test_remote_actor_on_specified_instance(call_ray_start):
    a = ActorTest0.options(name="A", get_if_exists=True).remote("A")
    with RayExecutor(address=call_ray_start) as ex:
        name = ex.submit_actor_function(a.actor_function, 0)
        result = name.result()
        assert result == "A-Actor-0"
        assert ex.context.address_info['address'] == call_ray_start

def test_remote_actor_runs_on_specified_instance_with_map(call_ray_start):
    a = ActorTest0.options(name="A", get_if_exists=True).remote("A")
    with RayExecutor(address=call_ray_start) as ex:
        futures_iter = ex.map_actor_function(a.actor_function, [0, 0, 0])
        for result in futures_iter:
            assert result == "A-Actor-0"
        assert ex.context.address_info['address'] == call_ray_start

def test_remote_actor_on_local_instance_multiple_args():
    a = ActorTest1.options(name="A", get_if_exists=True).remote("A")
    with RayExecutor() as ex:
        name = ex.submit_actor_function(a.actor_function, 0, 1, 2, extra=3)
        result = name.result()
        assert result == "A-Actor-0-1-2-3"

def test_remote_actor_on_local_instance_keeps_state():
    a = ActorTest2.options(name="A", get_if_exists=True).remote()
    with RayExecutor() as ex:
        value1 = ex.submit_actor_function(a.actor_function, 1)
        value2 = ex.submit_actor_function(a.actor_function, 1)
        assert value1.result() == 1
        assert value2.result() == 2


#---------------------------------------------------------------------------------------------------- 
# shutdown tests
#---------------------------------------------------------------------------------------------------- 

def test_cannot_submit_after_shutdown():
    ex = RayExecutor()
    ex.submit(lambda: True).result()
    ex.shutdown()
    with pytest.raises(RuntimeError):
        ex.submit(lambda: True).result()

def test_cannot_map_after_shutdown():
    ex = RayExecutor()
    ex.submit(lambda: True).result()
    ex.shutdown()
    with pytest.raises(RuntimeError):
        ex.submit(lambda: True).result()

def test_cannot_submit_actor_function_after_shutdown():
    a = ActorTest0.options(name="A", get_if_exists=True).remote("A")
    ex = RayExecutor()
    ex.submit_actor_function(a.actor_function, 1)
    ex.shutdown()
    with pytest.raises(RuntimeError):
        ex.submit_actor_function(a.actor_function, 1)

def test_cannot_map_actor_function_after_shutdown():
    a = ActorTest0.options(name="A", get_if_exists=True).remote("A")
    ex = RayExecutor()
    ex.map_actor_function(a.actor_function, [0, 0, 0])
    ex.shutdown()
    with pytest.raises(RuntimeError):
        ex.map_actor_function(a.actor_function, [0, 0, 0])

def test_pending_task_is_cancelled_after_shutdown():
    ex = RayExecutor()
    f = ex.submit(lambda: True)
    assert f._state == 'PENDING'
    ex.shutdown(cancel_futures=True)
    assert f.cancelled()

def test_running_task_finishes_after_shutdown():
    ex = RayExecutor()
    f = ex.submit(lambda: True)
    assert f._state == 'PENDING'
    f.set_running_or_notify_cancel()
    assert f.running()
    ex.shutdown(cancel_futures=True)
    assert f._state == 'FINISHED'

def test_mixed_task_states_handled_by_shutdown():
    ex = RayExecutor()
    f0 = ex.submit(lambda: True)
    f1 = ex.submit(lambda: True)
    assert f0._state == 'PENDING'
    assert f1._state == 'PENDING'
    f0.set_running_or_notify_cancel()
    ex.shutdown(cancel_futures=True)
    assert f0._state == 'FINISHED'
    assert f1.cancelled()

def test_with_syntax_invokes_shutdown():
    with RayExecutor() as ex:
        pass
    assert ex._shutdown_lock




if __name__ == "__main__":
    if os.environ.get("PARALLEL_CI"):
        sys.exit(pytest.main(["-n", "auto", "--boxed", "-vs", __file__]))
    else:
        sys.exit(pytest.main(["-sv", __file__]))<|MERGE_RESOLUTION|>--- conflicted
+++ resolved
@@ -6,9 +6,9 @@
 import time
 from concurrent.futures._base import TimeoutError
 
-#---------------------------------------------------------------------------------------------------- 
+#----------------------------------------------------------------------------------------------------
 # parameter tests
-#---------------------------------------------------------------------------------------------------- 
+#----------------------------------------------------------------------------------------------------
 
 def test_remote_function_runs_on_local_instance():
     with RayExecutor() as ex:
@@ -34,7 +34,89 @@
             assert result == 100
         assert ex.context.address_info['address'] == call_ray_start
 
-<<<<<<< HEAD
+def test_map_times_out():
+    with RayExecutor() as ex:
+        i0 = ex.map(lambda x: time.sleep(x), [2])
+        i0.__next__()
+        i1 = ex.map(lambda x: time.sleep(x), [2], timeout=1)
+        with pytest.raises(TimeoutError):
+            i1.__next__()
+
+#----------------------------------------------------------------------------------------------------
+# basic Actor tests
+#----------------------------------------------------------------------------------------------------
+
+@ray.remote
+class ActorTest0:
+    def __init__(self, name):
+        self.name = name
+
+    def actor_function(self, arg):
+        return f"{self.name}-Actor-{arg}"
+
+@ray.remote
+class ActorTest1:
+    def __init__(self, name):
+        self.name = name
+
+    def actor_function(self, arg0, arg1, arg2, extra=None):
+        return f"{self.name}-Actor-{arg0}-{arg1}-{arg2}-{extra}"
+
+@ray.remote
+class ActorTest2:
+    def __init__(self):
+        self.value = 0
+
+    def actor_function(self, i):
+        self.value += i
+        return self.value
+
+
+def test_remote_actor_on_local_instance():
+    a = ActorTest0.options(name="A", get_if_exists=True).remote("A")
+    with RayExecutor() as ex:
+        name = ex.submit_actor_function(a.actor_function, 0)
+        result = name.result()
+        assert result == "A-Actor-0"
+
+def test_remote_actor_runs_on_local_instance_with_map():
+    a = ActorTest0.options(name="A", get_if_exists=True).remote("A")
+    with RayExecutor() as ex:
+        futures_iter = ex.map_actor_function(a.actor_function, [0, 0, 0])
+        for result in futures_iter:
+            assert result == "A-Actor-0"
+
+def test_remote_actor_on_specified_instance(call_ray_start):
+    a = ActorTest0.options(name="A", get_if_exists=True).remote("A")
+    with RayExecutor(address=call_ray_start) as ex:
+        name = ex.submit_actor_function(a.actor_function, 0)
+        result = name.result()
+        assert result == "A-Actor-0"
+        assert ex.context.address_info['address'] == call_ray_start
+
+def test_remote_actor_runs_on_specified_instance_with_map(call_ray_start):
+    a = ActorTest0.options(name="A", get_if_exists=True).remote("A")
+    with RayExecutor(address=call_ray_start) as ex:
+        futures_iter = ex.map_actor_function(a.actor_function, [0, 0, 0])
+        for result in futures_iter:
+            assert result == "A-Actor-0"
+        assert ex.context.address_info['address'] == call_ray_start
+
+def test_remote_actor_on_local_instance_multiple_args():
+    a = ActorTest1.options(name="A", get_if_exists=True).remote("A")
+    with RayExecutor() as ex:
+        name = ex.submit_actor_function(a.actor_function, 0, 1, 2, extra=3)
+        result = name.result()
+        assert result == "A-Actor-0-1-2-3"
+
+def test_remote_actor_on_local_instance_keeps_state():
+    a = ActorTest2.options(name="A", get_if_exists=True).remote()
+    with RayExecutor() as ex:
+        value1 = ex.submit_actor_function(a.actor_function, 1)
+        value2 = ex.submit_actor_function(a.actor_function, 1)
+        assert value1.result() == 1
+        assert value2.result() == 2
+
 def test_remote_actor_runs_on_local_instance_with_map_chunks():
     a = ActorTest0.options(name="A", get_if_exists=True).remote("A")
     with RayExecutor() as ex:
@@ -43,96 +125,10 @@
                                              chunksize=100)
     for idx, result in enumerate(futures_iter):
         assert result == f"A-Actor-{idx}"
-=======
-def test_map_times_out():
-    with RayExecutor() as ex:
-        i0 = ex.map(lambda x: time.sleep(x), [2])
-        i0.__next__()
-        i1 = ex.map(lambda x: time.sleep(x), [2], timeout=1)
-        with pytest.raises(TimeoutError):
-            i1.__next__()
-
-#---------------------------------------------------------------------------------------------------- 
-# basic Actor tests
-#---------------------------------------------------------------------------------------------------- 
->>>>>>> 5eb2dd7b
-
-
-@ray.remote
-class ActorTest0:
-    def __init__(self, name):
-        self.name = name
-
-    def actor_function(self, arg):
-        return f"{self.name}-Actor-{arg}"
-
-@ray.remote
-class ActorTest1:
-    def __init__(self, name):
-        self.name = name
-
-    def actor_function(self, arg0, arg1, arg2, extra=None):
-        return f"{self.name}-Actor-{arg0}-{arg1}-{arg2}-{extra}"
-
-@ray.remote
-class ActorTest2:
-    def __init__(self):
-        self.value = 0
-
-    def actor_function(self, i):
-        self.value += i
-        return self.value
-
-
-def test_remote_actor_on_local_instance():
-    a = ActorTest0.options(name="A", get_if_exists=True).remote("A")
-    with RayExecutor() as ex:
-        name = ex.submit_actor_function(a.actor_function, 0)
-        result = name.result()
-        assert result == "A-Actor-0"
-
-def test_remote_actor_runs_on_local_instance_with_map():
-    a = ActorTest0.options(name="A", get_if_exists=True).remote("A")
-    with RayExecutor() as ex:
-        futures_iter = ex.map_actor_function(a.actor_function, [0, 0, 0])
-        for result in futures_iter:
-            assert result == "A-Actor-0"
-
-def test_remote_actor_on_specified_instance(call_ray_start):
-    a = ActorTest0.options(name="A", get_if_exists=True).remote("A")
-    with RayExecutor(address=call_ray_start) as ex:
-        name = ex.submit_actor_function(a.actor_function, 0)
-        result = name.result()
-        assert result == "A-Actor-0"
-        assert ex.context.address_info['address'] == call_ray_start
-
-def test_remote_actor_runs_on_specified_instance_with_map(call_ray_start):
-    a = ActorTest0.options(name="A", get_if_exists=True).remote("A")
-    with RayExecutor(address=call_ray_start) as ex:
-        futures_iter = ex.map_actor_function(a.actor_function, [0, 0, 0])
-        for result in futures_iter:
-            assert result == "A-Actor-0"
-        assert ex.context.address_info['address'] == call_ray_start
-
-def test_remote_actor_on_local_instance_multiple_args():
-    a = ActorTest1.options(name="A", get_if_exists=True).remote("A")
-    with RayExecutor() as ex:
-        name = ex.submit_actor_function(a.actor_function, 0, 1, 2, extra=3)
-        result = name.result()
-        assert result == "A-Actor-0-1-2-3"
-
-def test_remote_actor_on_local_instance_keeps_state():
-    a = ActorTest2.options(name="A", get_if_exists=True).remote()
-    with RayExecutor() as ex:
-        value1 = ex.submit_actor_function(a.actor_function, 1)
-        value2 = ex.submit_actor_function(a.actor_function, 1)
-        assert value1.result() == 1
-        assert value2.result() == 2
-
-
-#---------------------------------------------------------------------------------------------------- 
+
+#----------------------------------------------------------------------------------------------------
 # shutdown tests
-#---------------------------------------------------------------------------------------------------- 
+#----------------------------------------------------------------------------------------------------
 
 def test_cannot_submit_after_shutdown():
     ex = RayExecutor()
